import os
import sys
from typing import Sequence, Mapping, Any, Union

import numpy as np
import torch
from PIL import Image
from discoverse.envs.simulator import SimulatorBase
import mediapy
from params_proto import ParamsProto, Proto

def read_frame(key, cap):
    ret, frame = cap.read()
    return key, frame 

# 背景掩码生成
def background_mask(foreground_list):
    results_np = np.ones_like(np.array(foreground_list[0]))*255
    foreground = np.any(np.array(foreground_list)>127, axis=0)
    results_np[foreground] = 0
    return results_np

class SampleforDR():
    def __init__(self, objs, robot_parts, cam_ids, save_dir, fps, max_vis_dis=1.0):
        self.objs = objs
        self.cam_ids = cam_ids
        self.results = [[] for cam_id in self.cam_ids]
        self.save_dir = save_dir
        self.fps = fps
        self.robot_parts = robot_parts
        self.max_vis_dis = max_vis_dis

    def reset(self):
        self.results = [[] for cam_id in self.cam_ids]

    # sample videos for randomization
    def sampling(self, simnode:SimulatorBase):
        if not hasattr(self, "robot_geom_start") and self.robot_parts:
            self.robot_geom_start = 1e6
            self.robot_geom_end = 0
            for part in self.robot_parts:
                start = simnode.mj_model.body(part).geomadr
                end = simnode.mj_model.body(part).geomadr + simnode.mj_model.body(part).geomnum
                self.robot_geom_start = min(self.robot_geom_start, start)
                self.robot_geom_end = max(self.robot_geom_end, end)

        renderer_seg = simnode.renderer._segmentation_rendering
        renderer_depth = simnode.renderer._depth_rendering
        for cam_id in self.cam_ids:
            simnode.renderer.enable_segmentation_rendering()
            simnode.renderer.update_scene(simnode.mj_data, simnode.camera_names[cam_id], simnode.options)
            seg = simnode.renderer.render()
            geom_ids_ori = seg[:, :, 0]

            frames = {}
            for obj in self.objs:
                mask = np.zeros_like(geom_ids_ori, dtype=np.uint8)
                mask[(simnode.mj_model.body(obj).geomadr <= geom_ids_ori) & (geom_ids_ori < simnode.mj_model.body(obj).geomadr + simnode.mj_model.body(obj).geomnum)] = 255
                frames[obj] = mask
            
            if self.robot_parts:
                mask = np.zeros_like(geom_ids_ori, dtype=np.uint8)
                mask[(self.robot_geom_start <= geom_ids_ori) & (geom_ids_ori < self.robot_geom_end)] = 255
                frames['robot'] = mask

            frames['background'] = background_mask([frame for frame in frames.values()])
            frames['cam'] = simnode.obs["img"][cam_id]
            depth = simnode.obs["depth"][cam_id].squeeze()
<<<<<<< HEAD
            frames['depth'] = np.clip(depth * 1e3, 0, 65535).astype(np.uint16)
=======
            if self.max_vis_dis >= 1.0:
                depth = np.clip(depth/self.max_vis_dis, 0, 1) 
            else:
                 depth = np.clip(depth, 0, self.max_vis_dis) # 此时不需要缩放
            frames['depth'] = (depth * 255).astype(np.uint8)
>>>>>>> 88c03438

            self.results[cam_id].append(frames)

        simnode.renderer._segmentation_rendering = renderer_seg
        simnode.renderer._depth_rendering = renderer_depth
    
    def save(self):
        if not os.path.exists(self.save_dir):
            os.makedirs(self.save_dir)
        save_path_new = self.create_new_folder()
        for cam_id in self.cam_ids:
            save_path = os.path.join(save_path_new, f'{cam_id}')
            if not os.path.exists(save_path):
                os.makedirs(save_path)
            video_list = self.results[cam_id][0].keys()
            for video in video_list:
                mediapy.write_video(os.path.join(save_path, f"{video}.mp4"), [frames[video] for frames in self.results[cam_id]], fps=self.fps)

    def create_new_folder(self):

        os.makedirs(self.save_dir, exist_ok=True)
        existing_folders = [f for f in os.listdir(self.save_dir) 
                            if os.path.isdir(os.path.join(self.save_dir, f)) and f.isdigit()]

        if existing_folders:
            max_num = max(int(f) for f in existing_folders)
            new_num = max_num + 1
        else:
            new_num = 0

        new_folder = f"{new_num:03d}"
        new_folder_path = os.path.join(self.save_dir, new_folder)

        os.makedirs(new_folder_path)

        return new_folder_path


# def DRmerge(image, rgb, RDpart, rgbpart):
   
#     import numpy as np
#     image_np = np.array(image)
#     rgb_np = np.array(rgb)

#     results_np = np.zeros_like(image_np)

#     for rd_mask in RDpart: 
#         rd_mask_np = np.array(rd_mask)
#         rd_mask_np = rd_mask_np > 127
#         results_np[rd_mask_np] = image_np[rd_mask_np]
    
#     for rgb_mask in rgbpart:
#         rgb_mask_np = np.array(rgb_mask)
#         rgb_mask_np = rgb_mask_np > 127
#         results_np[rgb_mask_np] = rgb_np[rgb_mask_np]

#     results = PImage.fromarray(results_np)
#     results.format = "jpeg"
    
#     return results


def pick(d, *keys, strict=False):
    """Pick keys"""
    _d = {}
    for k in keys:
        if k in d:
            _d[k] = d[k]
        elif strict:
            raise KeyError(k)
    return _d


def center_crop(img, new_width, new_height):
    """
    Crops the given NumPy image array to the specified width and height centered around the middle of the image.

    Parameters:
    img (numpy.ndarray): The image to be cropped (assumed to be in HxWxC format).
    new_width (int): The desired width of the cropped image.
    new_height (int): The desired height of the cropped image.

    Returns:
    numpy.ndarray: The cropped image.
    """

    height, width = img.shape[:2]

    # Calculate the starting points (top-left corner) of the crop
    start_x = (width - new_width) // 2
    start_y = (height - new_height) // 2

    # Perform the crop
    cropped_img = img[start_y : start_y + new_height, start_x : start_x + new_width]

    return cropped_img


def center_crop_pil(img, new_width, new_height):
    """
    Crops the given PIL Image to the specified width and height centered around the middle of the image.

    Parameters:
    img (PIL.Image.Image): The image to be cropped.
    new_width (int): The desired width of the cropped image.
    new_height (int): The desired height of the cropped image.

    Returns:
    PIL.Image.Image: The cropped image.
    """
    width, height = img.size

    # Calculate the top-left corner of the crop box
    left = (width - new_width) // 2
    top = (height - new_height) // 2
    right = left + new_width
    bottom = top + new_height

    # Perform the crop
    cropped_img = img.crop((left, top, right, bottom))

    return cropped_img



def import_custom_nodes() -> None:
    """Find all custom nodes in the custom_nodes folder and add those node objects to NODE_CLASS_MAPPINGS

    This function sets up a new asyncio event loop, initializes the PromptServer,
    creates a PromptQueue, and initializes the custom nodes.
    """
    import asyncio
    import execution
    from nodes import init_builtin_extra_nodes# init_custom_nodes
    import server

    # Creating a new event loop and setting it as the default loop
    loop = asyncio.new_event_loop()
    asyncio.set_event_loop(loop)

    # Creating an instance of PromptServer with the loop
    server_instance = server.PromptServer(loop)
    execution.PromptQueue(server_instance)

    # Initializing custom nodes
    init_builtin_extra_nodes()
    # init_custom_nodes()


def add_comfyui_directory_to_sys_path() -> None:
    """
    Add 'ComfyUI' to the sys.path
    """
    comfyui_path = find_path("ComfyUI")
    if comfyui_path is not None and os.path.isdir(comfyui_path):
        sys.path.append(comfyui_path)
        print(f"'{comfyui_path}' added to sys.path")


def get_value_at_index(obj: Union[Sequence, Mapping], index: int) -> Any:
    """Returns the value at the given index of a sequence or mapping.

    If the object is a sequence (like list or string), returns the value at the given index.
    If the object is a mapping (like a dictionary), returns the value at the index-th key.

    Some return a dictionary, in these cases, we look for the "results" key

    Args:
        obj (Union[Sequence, Mapping]): The object to retrieve the value from.
        index (int): The index of the value to retrieve.

    Returns:
        Any: The value at the given index.

    Raises:
        IndexError: If the index is out of bounds for the object and the object is not a mapping.
    """
    try:
        return obj[index]
    except KeyError:
        return obj["result"][index]


def find_path(name: str, path: str = None) -> str:
    """
    Recursively looks at parent folders starting from the given path until it finds the given name.
    Returns the path as a Path object if found, or None otherwise.
    """
    # If no path is given, use the current working directory

    if name.startswith("/"):
        return name

    if path is None:
        path = os.getcwd()

    path_name = os.path.join(path, name)

    if os.path.exists(path_name):
        return path_name

    # Get the parent directory
    parent_directory = os.path.dirname(path)

    # If the parent directory is the same as the current directory, we've reached the root and stop the search
    if parent_directory == path:
        return None

    # Recursively call the function with the parent directory
    return find_path(name, parent_directory)


class ComfyUIArgs(ParamsProto, pre="comfy"):
    config_path: str = Proto(
        "extra_model_paths.yaml",
        env="COMFYUI_CONFIG_PATH",
        help="allow environment override, for cluster launches",
    )


def add_extra_model_paths() -> None:
    """
    Parse the optional extra_model_paths.yaml file and add the parsed paths to the sys.path.
    """
    from submodules.ComfyUI.utils.extra_config import load_extra_path_config
    print(">>>>>", ComfyUIArgs.config_path)
    extra_model_paths = find_path(ComfyUIArgs.config_path)
    if extra_model_paths is not None:
        load_extra_path_config(extra_model_paths)
    else:
        print("Could not find the extra_model_paths config file.")


def load_local_image(image_path: str):
    # Open the image file
    img = Image.open(image_path)

    # Convert the image to RGB
    img = img.convert("RGB")

    # Convert the image data to a numpy array and normalize it
    img_data = np.array(img).astype(np.float32) / 255.0

    # Convert the numpy array to a PyTorch tensor
    img_tensor = torch.from_numpy(img_data)

    # Add an extra dimension to the tensor
    img_tensor = img_tensor.unsqueeze(0)

    return img_tensor<|MERGE_RESOLUTION|>--- conflicted
+++ resolved
@@ -66,15 +66,11 @@
             frames['background'] = background_mask([frame for frame in frames.values()])
             frames['cam'] = simnode.obs["img"][cam_id]
             depth = simnode.obs["depth"][cam_id].squeeze()
-<<<<<<< HEAD
-            frames['depth'] = np.clip(depth * 1e3, 0, 65535).astype(np.uint16)
-=======
             if self.max_vis_dis >= 1.0:
                 depth = np.clip(depth/self.max_vis_dis, 0, 1) 
             else:
                  depth = np.clip(depth, 0, self.max_vis_dis) # 此时不需要缩放
             frames['depth'] = (depth * 255).astype(np.uint8)
->>>>>>> 88c03438
 
             self.results[cam_id].append(frames)
 
